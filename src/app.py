import os
import time
import streamlit as st
from utils.YoutubeClient import YoutubeClient
from utils.Formatter import VideoFormatter
from dotenv import load_dotenv

# Load environment variables from .env file
load_dotenv()

def fetch_youtube_content(url: str) -> list[str]:
    """Fetch YouTube content and return formatted XML"""
    # Setup client with database if available
    db_url = os.environ.get("NEON_YOUTUBE_DATABASE_URL")
    
<<<<<<< HEAD
    # # Configure proxy from environment variables
    # proxy_domain = os.environ.get('BRIGHTDATA_DOMAIN_NAME')
    # proxy_port = os.environ.get('BRIGHTDATA_PROXY_PORT')
    # proxy_username = os.environ.get('BRIGHTDATA_PROXY_USERNAME')
    # proxy_password = os.environ.get('BRIGHTDATA_PROXY_PASSWORD')

    # proxy_url = None
    # if all([proxy_domain, proxy_port, proxy_username, proxy_password]):
    #     # Create a proxy string in the format expected by YoutubeClient
    #     proxy_url = f"{proxy_username}:{proxy_password}@{proxy_domain}:{proxy_port}"
    #     print(f"Using proxy: {proxy_domain}:{proxy_port}")
    # else:
    #     print("Proxy configuration incomplete - using direct connection")
    
    # Initialize YouTube client with database and proxy
    client = YoutubeClient(
        use_database=bool(db_url), 
        db_connection_string=db_url,
        #proxy_url=proxy_url
    )
    
    # Fetch and format content
    start_time = time.time()
    response = client.fetch_content(url)
    if response.error:
        print(f"Error: {response.error}")
    fetch_time = round(time.time() - start_time, 2)
    
    # Return results and timing
    xml_results = [VideoFormatter.to_xml(video) for video in response.data] if response.success else []
    return xml_results, fetch_time
=======
    try:
        # Setup client
        db_connection_string = os.environ.get("NEON_YOUTUBE_DATABASE_URL")
        
        # First try with proxy
        webshare_domain = os.environ.get("WEBSHARE_DOMAIN_NAME")
        webshare_port = os.environ.get("WEBSHARE_PROXY_PORT")
        webshare_username = os.environ.get("WEBSHARE_PROXY_USERNAME")
        webshare_password = os.environ.get("WEBSHARE_PROXY_PASSWORD")
        
        # Try with proxy first
        if all([webshare_domain, webshare_port, webshare_username, webshare_password]):
            proxy_url = f"http://{webshare_username}:{webshare_password}@{webshare_domain}:{webshare_port}"
            print(f"Trying with Webshare proxy: {webshare_domain}:{webshare_port}")
            
            client = YoutubeClient(
                use_database=bool(db_connection_string),
                db_connection_string=db_connection_string,
                proxy=proxy_url
            )
            
            # Fetch content with proxy
            metrics['fetch_start'] = time.time()
            response = client.fetch_content(url)
            metrics['fetch_end'] = time.time()
            
            if response.success:
                print("Successfully fetched content using proxy")
                xml_results = [VideoFormatter.to_xml(video) for video in response.data]
                metrics['fetch_seconds'] = round(metrics['fetch_end'] - metrics['fetch_start'], 2)
                metrics['proxy_used'] = True
                return xml_results, metrics
            else:
                print(f"Proxy attempt failed: {response.error}. Trying without proxy...")
        
        # If we get here, either proxy wasn't configured or it failed - try without proxy
        print("Attempting to fetch content without proxy...")
        client = YoutubeClient(
            use_database=bool(db_connection_string),
            db_connection_string=db_connection_string,
            proxy=None
        )
        
        # Fetch content without proxy
        metrics['fetch_start'] = time.time()
        response = client.fetch_content(url)
        metrics['fetch_end'] = time.time()
        
        print(f"Direct connection response success: {response.success}")
        if not response.success:
            print(f"Error from YouTube client: {response.error}, Code: {response.error_code}")
            metrics['error'] = response.error
            return [], metrics
        
        if not response.data or len(response.data) == 0:
            print("No data returned from YouTube client")
            metrics['error'] = "No data returned"
            return [], metrics
            
        # Format to XML
        xml_results = [VideoFormatter.to_xml(video) for video in response.data]
        metrics['fetch_seconds'] = round(metrics['fetch_end'] - metrics['fetch_start'], 2)
        metrics['proxy_used'] = False
        
        return xml_results, metrics
    except Exception as e:
        import traceback
        print(f"Exception in fetch_youtube_content: {str(e)}")
        print(traceback.format_exc())
        metrics['error'] = str(e)
        return [], metrics
>>>>>>> c594d208

def main():
    st.title("YouTube to XML Converter")
    
    url = st.text_input("Enter YouTube URL (video or playlist)")
    
    if st.button("Get XML"):
        if not url:
            st.warning("Please enter a YouTube URL")
            return
            
        with st.spinner("Fetching content..."):
            xml_results, fetch_time = fetch_youtube_content(url)
        
        if xml_results:
            st.info(f"⏱️ Fetch time: {fetch_time}s")
            
<<<<<<< HEAD
            for i, xml in enumerate(xml_results):
                st.subheader(f"Video {i+1}")
                st.code(xml, language="xml")
=======
            if xml_results:
                st.info(f"⏱️ Fetch: {metrics['fetch_seconds']}s")
                
                for i, xml in enumerate(xml_results):
                    st.subheader(f"Video {i+1}")
                    st.code(xml, language="xml")
            else:
                st.error("No content found or error occurred")
                if 'error' in metrics:
                    st.error(f"Error details: {metrics['error']}")
>>>>>>> c594d208
        else:
            st.error("No content found or error occurred")

if __name__ == "__main__":
    main()<|MERGE_RESOLUTION|>--- conflicted
+++ resolved
@@ -13,7 +13,6 @@
     # Setup client with database if available
     db_url = os.environ.get("NEON_YOUTUBE_DATABASE_URL")
     
-<<<<<<< HEAD
     # # Configure proxy from environment variables
     # proxy_domain = os.environ.get('BRIGHTDATA_DOMAIN_NAME')
     # proxy_port = os.environ.get('BRIGHTDATA_PROXY_PORT')
@@ -45,79 +44,7 @@
     # Return results and timing
     xml_results = [VideoFormatter.to_xml(video) for video in response.data] if response.success else []
     return xml_results, fetch_time
-=======
-    try:
-        # Setup client
-        db_connection_string = os.environ.get("NEON_YOUTUBE_DATABASE_URL")
-        
-        # First try with proxy
-        webshare_domain = os.environ.get("WEBSHARE_DOMAIN_NAME")
-        webshare_port = os.environ.get("WEBSHARE_PROXY_PORT")
-        webshare_username = os.environ.get("WEBSHARE_PROXY_USERNAME")
-        webshare_password = os.environ.get("WEBSHARE_PROXY_PASSWORD")
-        
-        # Try with proxy first
-        if all([webshare_domain, webshare_port, webshare_username, webshare_password]):
-            proxy_url = f"http://{webshare_username}:{webshare_password}@{webshare_domain}:{webshare_port}"
-            print(f"Trying with Webshare proxy: {webshare_domain}:{webshare_port}")
-            
-            client = YoutubeClient(
-                use_database=bool(db_connection_string),
-                db_connection_string=db_connection_string,
-                proxy=proxy_url
-            )
-            
-            # Fetch content with proxy
-            metrics['fetch_start'] = time.time()
-            response = client.fetch_content(url)
-            metrics['fetch_end'] = time.time()
-            
-            if response.success:
-                print("Successfully fetched content using proxy")
-                xml_results = [VideoFormatter.to_xml(video) for video in response.data]
-                metrics['fetch_seconds'] = round(metrics['fetch_end'] - metrics['fetch_start'], 2)
-                metrics['proxy_used'] = True
-                return xml_results, metrics
-            else:
-                print(f"Proxy attempt failed: {response.error}. Trying without proxy...")
-        
-        # If we get here, either proxy wasn't configured or it failed - try without proxy
-        print("Attempting to fetch content without proxy...")
-        client = YoutubeClient(
-            use_database=bool(db_connection_string),
-            db_connection_string=db_connection_string,
-            proxy=None
-        )
-        
-        # Fetch content without proxy
-        metrics['fetch_start'] = time.time()
-        response = client.fetch_content(url)
-        metrics['fetch_end'] = time.time()
-        
-        print(f"Direct connection response success: {response.success}")
-        if not response.success:
-            print(f"Error from YouTube client: {response.error}, Code: {response.error_code}")
-            metrics['error'] = response.error
-            return [], metrics
-        
-        if not response.data or len(response.data) == 0:
-            print("No data returned from YouTube client")
-            metrics['error'] = "No data returned"
-            return [], metrics
-            
-        # Format to XML
-        xml_results = [VideoFormatter.to_xml(video) for video in response.data]
-        metrics['fetch_seconds'] = round(metrics['fetch_end'] - metrics['fetch_start'], 2)
-        metrics['proxy_used'] = False
-        
-        return xml_results, metrics
-    except Exception as e:
-        import traceback
-        print(f"Exception in fetch_youtube_content: {str(e)}")
-        print(traceback.format_exc())
-        metrics['error'] = str(e)
-        return [], metrics
->>>>>>> c594d208
+
 
 def main():
     st.title("YouTube to XML Converter")
@@ -135,22 +62,10 @@
         if xml_results:
             st.info(f"⏱️ Fetch time: {fetch_time}s")
             
-<<<<<<< HEAD
             for i, xml in enumerate(xml_results):
                 st.subheader(f"Video {i+1}")
                 st.code(xml, language="xml")
-=======
-            if xml_results:
-                st.info(f"⏱️ Fetch: {metrics['fetch_seconds']}s")
-                
-                for i, xml in enumerate(xml_results):
-                    st.subheader(f"Video {i+1}")
-                    st.code(xml, language="xml")
-            else:
-                st.error("No content found or error occurred")
-                if 'error' in metrics:
-                    st.error(f"Error details: {metrics['error']}")
->>>>>>> c594d208
+
         else:
             st.error("No content found or error occurred")
 
